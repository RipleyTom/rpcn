use std::collections::{HashMap, HashSet};
use std::sync::Arc;

use num_derive::FromPrimitive;
use num_traits::FromPrimitive;
use parking_lot::{Mutex, RwLock};
use tokio::io::{self, AsyncReadExt, AsyncWriteExt};
use tokio::net::TcpStream;
use tokio::sync::mpsc;
use tokio_rustls::server::TlsStream;

use crate::server::database::{DatabaseManager, DbError};
use crate::server::log::LogManager;
use crate::server::room_manager::{RoomManager, SignalParam, SignalingType};
use crate::server::stream_extractor::fb_helpers::*;
use crate::server::stream_extractor::np2_structs_generated::*;
use crate::server::stream_extractor::StreamExtractor;
use crate::Config;

pub mod error;
use self::error::*;

pub const HEADER_SIZE: u16 = 9;

pub struct ClientInfo {
    pub user_id: i64,
    pub npid: String,
    pub online_name: String,
    pub avatar_url: String,
}

pub struct ClientSignalingInfo {
    pub channel: mpsc::Sender<Vec<u8>>,
    pub addr_p2p: [u8; 4],
    pub port_p2p: u16,
}

impl ClientSignalingInfo {
    pub fn new(channel: mpsc::Sender<Vec<u8>>) -> ClientSignalingInfo {
        ClientSignalingInfo {
            channel,
            addr_p2p: [0; 4],
            port_p2p: 0,
        }
    }
}

pub struct Client {
    tls_reader: io::ReadHalf<TlsStream<TcpStream>>,
    channel_sender: mpsc::Sender<Vec<u8>>,
    db: Arc<Mutex<DatabaseManager>>,
    room_manager: Arc<RwLock<RoomManager>>,
    log_manager: Arc<Mutex<LogManager>>,
    signaling_infos: Arc<RwLock<HashMap<i64, ClientSignalingInfo>>>,
    authentified: bool,
    client_info: ClientInfo,
}

#[repr(u8)]
pub enum PacketType {
    Request,
    Reply,
    Notification,
    ServerInfo,
}

#[repr(u16)]
#[derive(FromPrimitive, Debug)]
enum CommandType {
    Login,
    Terminate,
    Create,
    GetServerList,
    GetWorldList,
    CreateRoom,
    JoinRoom,
    LeaveRoom,
    SearchRoom,
    SetRoomDataExternal,
    GetRoomDataInternal,
    SetRoomDataInternal,
    PingRoomOwner,
}

#[repr(u16)]
enum NotificationType {
    UserJoinedRoom,
    UserLeftRoom,
    RoomDestroyed,
    SignalP2PEstablished,
    _SignalP2PDisconnected,
}

#[repr(u8)]
#[derive(Clone)]
#[allow(dead_code)]
pub enum EventCause {
    None,
    LeaveAction,
    KickoutAction,
    GrantOwnerAction,
    ServerOperation,
    MemberDisappeared,
    ServerInternal,
    ConnectionError,
    NpSignedOut,
    SystemError,
    ContextError,
    ContextAction,
}

#[repr(u8)]
pub enum ErrorType {
    NoError,
    Malformed,
    Invalid,
    ErrorLogin,
    ErrorCreate,
    DbFail,
    NotFound,
}


impl Client {
    pub async fn new(
        tls_stream: TlsStream<TcpStream>,
        db: Arc<Mutex<DatabaseManager>>,
        room_manager: Arc<RwLock<RoomManager>>,
        log_manager: Arc<Mutex<LogManager>>,
        signaling_infos: Arc<RwLock<HashMap<i64, ClientSignalingInfo>>>,
    ) -> Client {
        let client_info = ClientInfo {
            user_id: 0,
            npid: String::new(),
            online_name: String::new(),
            avatar_url: String::new(),
        };

        let (channel_sender, mut channel_receiver) = mpsc::channel::<Vec<u8>>(32);
        let (tls_reader, mut tls_writer) = io::split(tls_stream);

        let fut_sock_writer = async move {
            while let Some(outgoing_packet) = channel_receiver.recv().await {
                let _ = tls_writer.write_all(&outgoing_packet).await;
            }
            let _ = tls_writer.shutdown().await;
        };

        tokio::spawn(fut_sock_writer);

        Client {
            tls_reader,
            channel_sender,
            db,
            room_manager,
            log_manager,
            signaling_infos,
            authentified: false,
            client_info,
        }
    }

    ///// Logging functions

    fn log(&self, s: &str) {
        self.log_manager.lock().write(&format!("Client({}): {}", &self.client_info.npid, s));
    }
    fn log_verbose(&self, s: &str) {
        if Config::is_verbose() {
            self.log(s);
        }
    }

    #[allow(dead_code)]
    fn dump_packet(&self, packet: &Vec<u8>, source: &str) {
        if !Config::is_verbose() {
            return;
        }
        self.log(&format!("Dumping packet({}):", source));
        let mut line = String::new();

        let mut count = 0;
        for p in packet {
            if (count != 0) && (count % 16) == 0 {
                self.log(&format!("{}", line));
                line.clear();
            }

            line = format!("{} {:02x}", line, p);
            count += 1;
        }
        self.log(&format!("{}", line));
    }

    ///// Command processing
    pub async fn process(&mut self) -> ProcessError {
        let err;
        loop {
            let mut header_data = [0; HEADER_SIZE as usize];

            let r = self.tls_reader.read_exact(&mut header_data).await;

            match r {
                Ok(_) => {
                    if header_data[0] != PacketType::Request as u8 {
                        err = ProcessError::NonRequestPacket;
                        break;
                    }

                    let command = u16::from_le_bytes([header_data[1], header_data[2]]);
                    let packet_size = u16::from_le_bytes([header_data[3], header_data[4]]);
                    let packet_id = u32::from_le_bytes([header_data[5], header_data[6], header_data[7], header_data[8]]);
                    if let Err(e) = self.interpret_command(command, packet_size, packet_id).await {
                        err = ProcessError::InterpretCommandError(e);
                        break;
                    }
                }
                Err(e) => {
                    err = ProcessError::IoError(e);
                    break;
                }
            }
        }

        if self.authentified {
            // leave all rooms user is still in
            let rooms = self.room_manager.read().get_rooms_by_user(self.client_info.user_id);

            if let Some(rooms) = rooms {
                for room in rooms {
                    self.leave_room(&self.room_manager, room, None, EventCause::MemberDisappeared).await;
                }
            }
            self.signaling_infos.write().remove(&self.client_info.user_id);
        }
        err
    }

    async fn interpret_command(&mut self, command: u16, length: u16, packet_id: u32) -> Result<(), InterpretCommandError> {
        if length < HEADER_SIZE {
            self.log(&format!("Malformed packet(size < {})", HEADER_SIZE));
            return Err(InterpretCommandError::MalformedPacket(length));
        }

        let to_read = length - HEADER_SIZE;

        let mut data = vec![0; to_read as usize];

        self.tls_reader.read_exact(&mut data).await.map_err(InterpretCommandError::IoError)?;
        
        //self.dump_packet(&data, "input");

        let mut reply = Vec::with_capacity(1000);

        reply.push(PacketType::Reply as u8);
        reply.extend(&command.to_le_bytes());
        reply.extend(&HEADER_SIZE.to_le_bytes());
        reply.extend(&packet_id.to_le_bytes());

        let mut se_data = StreamExtractor::new(data);
        let res = self.process_command(command, &mut se_data, &mut reply).await;

        if let Err(err) = &res {
            if let Some(error_type) = ProcessRequestError::to_error_type(err.clone()) {
                reply.push(error_type as u8);
            }
        }

        // update length
        let len = reply.len() as u16;
        reply[3..5].clone_from_slice(&len.to_le_bytes());

        //self.dump_packet(&reply, "output");

        let _ = self.channel_sender.send(reply.clone()).await;

        self.log_verbose(&format!("Returning: {}({})", res.is_ok(), reply[4]));

        res.map_err(InterpretCommandError::ProcessRequestError)
    }

    async fn process_command(&mut self, command: u16, data: &mut StreamExtractor, reply: &mut Vec<u8>) -> Result<(), ProcessRequestError> {
        let command = FromPrimitive::from_u16(command).ok_or(ProcessRequestError::InvalidCommand)?;

        self.log_verbose(&format!("Parsing command {:?}", command));

        match command {
            CommandType::Terminate => return Err(ProcessRequestError::Terminate),
            _ => {}
        }

        if !self.authentified {
            match command {
                CommandType::Login => self.login(data, reply)?,
                CommandType::Create => self.create_account(data, reply)?,
                _ => return Err(ProcessRequestError::NotAuthorized)
            }
        }

        match command {
            CommandType::GetServerList => self.req_get_server_list(data, reply).map_err(ProcessRequestError::GetServerListError),
            CommandType::GetWorldList => self.req_get_world_list(data, reply).map_err(ProcessRequestError::GetWorldListError),
            CommandType::CreateRoom => self.req_create_room(data, reply).map_err(ProcessRequestError::CreateRoomError),
            CommandType::JoinRoom => self.req_join_room(data, reply).await.map_err(ProcessRequestError::JoinRoomError),
            CommandType::LeaveRoom => self.req_leave_room(data, reply).await.map_err(ProcessRequestError::LeaveRoomError),
            CommandType::SearchRoom => self.req_search_room(data, reply).map_err(ProcessRequestError::SearchRoomError),
            CommandType::SetRoomDataExternal => self.req_set_roomdata_external(data, reply).map_err(ProcessRequestError::SetRoomDataExternalError),
            CommandType::GetRoomDataInternal => self.req_get_roomdata_internal(data, reply).map_err(ProcessRequestError::GetRoomDataInternalError),
            CommandType::SetRoomDataInternal => self.req_set_roomdata_internal(data, reply).map_err(ProcessRequestError::SetRoomDataInternalError),
            CommandType::PingRoomOwner => self.req_ping_room_owner(data, reply).map_err(ProcessRequestError::PingRoomOwnerError),
            _ => Err(ProcessRequestError::InvalidCommand),
        }
    }

    ///// Account management

    fn login(&mut self, data: &mut StreamExtractor, reply: &mut Vec<u8>) -> Result<(), LoginError> {
        let login = data.get_string(false);
        let password = data.get_string(false);

        if data.error() {
            return Err(LoginError::MalformedInput);
        }

        let user_data = self.db.lock().check_user(&login, &password).map_err(LoginError::DatabaseError)?;
        self.authentified = true;
        self.client_info.npid = login;
        self.client_info.online_name = user_data.online_name.clone();
        self.client_info.avatar_url = user_data.avatar_url.clone();
        self.client_info.user_id = user_data.user_id;
        reply.push(ErrorType::NoError as u8);

        reply.extend(user_data.online_name.as_bytes());
        reply.push(0);
        reply.extend(user_data.avatar_url.as_bytes());
        reply.push(0);

        reply.extend(&self.client_info.user_id.to_le_bytes());

        self.log("Authentified");

        self.signaling_infos.write().insert(self.client_info.user_id, ClientSignalingInfo::new(self.channel_sender.clone()));

        Ok(())
    }

    fn create_account(&mut self, data: &mut StreamExtractor, reply: &mut Vec<u8>) -> Result<(), CreateAccountError> {
        let npid = data.get_string(false);
        let password = data.get_string(false);
        let online_name = data.get_string(false);
        let avatar_url = data.get_string(false);

        if data.error() {
            return Err(CreateAccountError::MalformedInput);
        }

<<<<<<< HEAD
        self.db.lock().add_user(&npid, &password, &online_name, &avatar_url).map_err(|e| CreateAccountError::DatabaseError(e, npid.to_string()))?;
        self.log(&format!("Successfully created account {}", &npid));
        reply.push(ErrorType::NoError as u8);
        Ok(())
=======
        if npid.len() < 3 || npid.len() > 16 || !npid.chars().all(|x| x.is_ascii_alphanumeric() || x == '-' || x == '_') {
            self.log("Error validating NpId");
            reply.push(ErrorType::Malformed as u8);
            return Err(());
        }

        if online_name.len() < 3 || online_name.len() > 16 || !online_name.chars().all(|x| x.is_alphabetic() || x.is_ascii_digit() || x == '-' || x == '_') {
            self.log("Error validating Online Name");
            reply.push(ErrorType::Malformed as u8);
            return Err(());
        }

        if let Err(_) = self.db.lock().add_user(&npid, &password, &online_name, &avatar_url) {
            self.log(&format!("Account creation failed(npid: {})", &npid));
            reply.push(ErrorType::ErrorCreate as u8);
        } else {
            self.log(&format!("Successfully created account {}", &npid));
            reply.push(ErrorType::NoError as u8);
        }
        Err(())
>>>>>>> 4f539135
    }

    ///// Helper functions
    fn create_notification(n_type: NotificationType, data: &Vec<u8>) -> Vec<u8> {
        let final_size = data.len() + HEADER_SIZE as usize;

        let mut final_vec = Vec::with_capacity(final_size);
        final_vec.push(PacketType::Notification as u8);
        final_vec.extend(&(n_type as u16).to_le_bytes());
        final_vec.extend(&(final_size as u16).to_le_bytes());
        final_vec.extend(&0u32.to_le_bytes()); // packet_id doesn't matter for notifications
        final_vec.extend(data);

        final_vec
    }
    async fn send_notification(&self, notif: &Vec<u8>, user_list: &HashSet<i64>) {
        for user_id in user_list {
            let mut channel_copy;
            let entry;
            {
                let sig_infos = self.signaling_infos.read();
                entry = sig_infos.get(user_id);
                if let Some(c) = entry {
                    channel_copy = c.channel.clone();
                } else {
                    continue;
                }
            }

            let _ = channel_copy.send(notif.clone()).await;
        }
    }
    async fn signal_connections(&self, room_id: u64, from: (u16, i64), to: HashMap<u16, i64>, sig_param: Option<SignalParam>) {
        if let None = sig_param {
            return;
        }
        let sig_param = sig_param.unwrap();
        if !sig_param.should_signal() {
            return;
        }

        match sig_param.get_type() {
            SignalingType::SignalingMesh => {
                // Notifies other room members that p2p connection was established
                let user_ids: HashSet<i64> = to.iter().map(|x| x.1.clone()).collect();

                let mut self_id = HashSet::new();
                self_id.insert(from.1);

                let mut addr_p2p = [0; 4];
                let mut port_p2p = 0;
                {
                    let sig_infos = self.signaling_infos.read();
                    if let Some(entry) = sig_infos.get(&from.1) {
                        addr_p2p = entry.addr_p2p;
                        port_p2p = entry.port_p2p;
                    }
                }

                let mut s_msg: Vec<u8> = Vec::new();
                s_msg.extend(&room_id.to_le_bytes()); // +0..+8 room ID
                s_msg.extend(&from.0.to_le_bytes()); // +8..+10 member ID
                s_msg.extend(&port_p2p.to_be_bytes()); // +10..+12 port
                s_msg.extend(&addr_p2p); // +12..+16 addr
                let mut s_notif = Client::create_notification(NotificationType::SignalP2PEstablished, &s_msg);
                self.send_notification(&s_notif, &user_ids).await;

                // Notifies user that connection has been established with all other occupants
                {
                    for user in &to {
                        let mut tosend = false; // tosend is there to avoid double locking on signaling_infos
                        {
                            let sig_infos = self.signaling_infos.read();
                            let user_si = sig_infos.get(&user.1);

                            if let Some(user_si) = user_si {
                                s_notif[(HEADER_SIZE as usize + 8)..(HEADER_SIZE as usize + 10)].clone_from_slice(&user.0.to_le_bytes());
                                s_notif[(HEADER_SIZE as usize + 10)..(HEADER_SIZE as usize + 12)].clone_from_slice(&user_si.port_p2p.to_be_bytes());
                                s_notif[(HEADER_SIZE as usize + 12)..(HEADER_SIZE as usize + 16)].clone_from_slice(&user_si.addr_p2p);

                                tosend = true;
                            }
                        }
                        if tosend {
                            self.send_notification(&s_notif, &self_id).await;
                        }
                    }
                }
            }
            _ => panic!("Unimplemented SignalingType({:?})", sig_param.get_type()),
        }
    }

    ///// Server/world retrieval

    fn req_get_server_list(&mut self, data: &mut StreamExtractor, reply: &mut Vec<u8>) -> Result<(), RequestError> {
        // Expecting 10(communicationId)
        let com_id = data.get_string(false);

        if data.error() || com_id.len() != 9 {
            return Err(RequestError::MalformedInput);
        }

        // TODO: Generalize this (redirects DeS US queries to EU servers)
        // if com_id == "NPWR00881" {
        //     com_id = String::from("NPWR01249");
        // }

        let servs = self.db.lock().get_server_list(&com_id).map_err(RequestError::DatabaseError)?;

        reply.push(ErrorType::NoError as u8);

        let num_servs = servs.len() as u16;
        reply.extend(&num_servs.to_le_bytes());
        for serv in servs {
            reply.extend(&serv.to_le_bytes());
        }

        self.log_verbose(&format!("Returning {} servers", num_servs));

        Ok(())
    }
    fn req_get_world_list(&mut self, data: &mut StreamExtractor, reply: &mut Vec<u8>) -> Result<(), RequestError> {
        // Expecting 2(serverId)
        let server_id = data.get::<u16>();

        if data.error() {
            return Err(RequestError::MalformedInput);
        }

        let worlds = self.db.lock().get_world_list(server_id).map_err(RequestError::DatabaseError)?;

        reply.push(ErrorType::NoError as u8);

        let num_worlds = worlds.len() as u32;
        reply.extend(&num_worlds.to_le_bytes());
        for world in worlds {
            reply.extend(&world.to_le_bytes());
        }

        self.log_verbose(&format!("Returning {} worlds", num_worlds));

        Ok(())
    }

    ///// Room commands

<<<<<<< HEAD
    fn req_create_room(&mut self, data: &mut StreamExtractor, reply: &mut Vec<u8>) -> Result<(), RequestError> {
        let create_req = data.get_flatbuffer::<CreateJoinRoomRequest>().map_err(|_| RequestError::MalformedInput)?;
        let server_id = self.db.lock().get_corresponding_server(create_req.worldId());
=======
    fn req_create_room(&mut self, data: &mut StreamExtractor, reply: &mut Vec<u8>) -> Result<(), ()> {
        if let Ok(create_req) = data.get_flatbuffer::<CreateJoinRoomRequest>() {
            let server_id = self.db.lock().get_corresponding_server(create_req.worldId()).map_err(|_| {
                self.log(&format!("Attempted to use invalid worldId: {}", create_req.worldId()));
                reply.push(ErrorType::Malformed as u8);
                ()
            })?;
>>>>>>> 4f539135

        let resp = self.room_manager.write().create_room(&create_req, &self.client_info, server_id);
        reply.push(ErrorType::NoError as u8);
        reply.extend(&(resp.len() as u32).to_le_bytes());
        reply.extend(resp);
        Ok(())
    }
    async fn req_join_room(&mut self, data: &mut StreamExtractor, reply: &mut Vec<u8>) -> Result<(), RequestError> {
        let join_req = data.get_flatbuffer::<JoinRoomRequest>().map_err(|_| RequestError::MalformedInput)?;
        let room_id = join_req.roomId();
        let user_ids: HashSet<i64>;
        let (notif, member_id, users, siginfo);
        {
            let mut room_manager = self.room_manager.write();

            let room = room_manager.get_room(room_id).ok_or(RequestError::RoomNotFound)?;
            users = room.get_room_users();
            siginfo = room.get_signaling_info();

            let (member_id_ta, resp) = room_manager.join_room(&join_req, &self.client_info).ok_or(RequestError::RoomNotFound)?;

            member_id = member_id_ta;
            reply.push(ErrorType::NoError as u8);
            reply.extend(&(resp.len() as u32).to_le_bytes());
            reply.extend(resp);

            user_ids = users.iter().map(|x| x.1.clone()).collect();

            // Notif other room users a new user has joined
            let mut n_msg: Vec<u8> = Vec::new();
            n_msg.extend(&room_id.to_le_bytes());
            //TODO: deal with the borrow/unwrap
            let opt_data = join_req.optData().unwrap();
            let up_info = room_manager
                .get_room(room_id)
                .ok_or(RequestError::RoomNotFound)?
                .get_room_member_update_info(member_id, EventCause::None, Some(&opt_data))
                .ok_or(RequestError::UserNotFound)?;
            n_msg.extend(&(up_info.len() as u32).to_le_bytes());
            n_msg.extend(up_info);
            notif = Client::create_notification(NotificationType::UserJoinedRoom, &n_msg);
        }
        self.send_notification(&notif, &user_ids).await;

        // Send signaling stuff if any
        self.signal_connections(room_id, (member_id, self.client_info.user_id), users, siginfo).await;
        Ok(())
    }
    async fn leave_room(&self, room_manager: &Arc<RwLock<RoomManager>>, room_id: u64, opt_data: Option<&PresenceOptionData<'_>>, event_cause: EventCause) -> u8 {
        let (destroyed, users, user_data);
        {
            let mut room_manager = room_manager.write();
            if !room_manager.room_exists(room_id) {
                return ErrorType::NotFound as u8;
            }

            let room = room_manager.get_room(room_id).unwrap();
            let member_id = room.get_member_id(self.client_info.user_id);
            if let None = member_id {
                return ErrorType::NotFound as u8;
            }

            // We get this in advance in case the room is not destroyed
            user_data = room.get_room_member_update_info(member_id.unwrap(), event_cause.clone(), opt_data).unwrap();

            let res = room_manager.leave_room(room_id, self.client_info.user_id.clone());
            if let Err(e) = res {
                return e.into();
            }
            let (destroyed_toa, users_toa) = res.unwrap();
            destroyed = destroyed_toa;
            users = users_toa;
        }

        if destroyed {
            // Notify other room users that the room has been destroyed
            let mut builder = flatbuffers::FlatBufferBuilder::new_with_capacity(1024);
            let opt_data = dc_opt_data(&mut builder, opt_data);
            let room_update = RoomUpdateInfo::create(
                &mut builder,
                &RoomUpdateInfoArgs {
                    eventCause: event_cause as u8,
                    errorCode: 0,
                    optData: Some(opt_data),
                },
            );
            builder.finish(room_update, None);
            let room_update_data = builder.finished_data().to_vec();

            let mut n_msg: Vec<u8> = Vec::new();
            n_msg.extend(&room_id.to_le_bytes());
            n_msg.extend(&(room_update_data.len() as u32).to_le_bytes());
            n_msg.extend(&room_update_data);

            let notif = Client::create_notification(NotificationType::RoomDestroyed, &n_msg);
            self.send_notification(&notif, &users).await;
        } else {
            // Notify other room users that someone left the room
            let mut n_msg: Vec<u8> = Vec::new();
            n_msg.extend(&room_id.to_le_bytes());
            n_msg.extend(&(user_data.len() as u32).to_le_bytes());
            n_msg.extend(&user_data);

            let notif = Client::create_notification(NotificationType::UserLeftRoom, &n_msg);
            self.send_notification(&notif, &users).await;
        }

        ErrorType::NoError as u8
    }

    async fn req_leave_room(&mut self, data: &mut StreamExtractor, reply: &mut Vec<u8>) -> Result<(), RequestError> {
        let leave_req = data.get_flatbuffer::<LeaveRoomRequest>().map_err(|_| RequestError::MalformedInput)?;
        //TODO: deal with the borrow
        let opt_data = leave_req.optData().unwrap();
        let rep = self.leave_room(&self.room_manager, leave_req.roomId(), Some(&opt_data), EventCause::LeaveAction).await;
        reply.push(rep);
        reply.extend(&leave_req.roomId().to_le_bytes());
        Ok(())
    }
    fn req_search_room(&mut self, data: &mut StreamExtractor, reply: &mut Vec<u8>) -> Result<(), RequestError> {
        let search_req = data.get_flatbuffer::<SearchRoomRequest>().map_err(|_| RequestError::MalformedInput)?;
        let resp = self.room_manager.read().search_room(&search_req);

        reply.push(ErrorType::NoError as u8);
        reply.extend(&(resp.len() as u32).to_le_bytes());
        reply.extend(resp);
        Ok(())
    }
    fn req_set_roomdata_external(&mut self, data: &mut StreamExtractor, reply: &mut Vec<u8>) -> Result<(), RequestError> {
        let setdata_req = data.get_flatbuffer::<SetRoomDataExternalRequest>().map_err(|_| RequestError::MalformedInput)?;
        self.room_manager.write().set_roomdata_external(&setdata_req).ok_or(RequestError::RoomNotFound)?;
        reply.push(ErrorType::NoError as u8);
        Ok(())
    }
    fn req_get_roomdata_internal(&mut self, data: &mut StreamExtractor, reply: &mut Vec<u8>) -> Result<(), RequestError> {
        let setdata_req = data.get_flatbuffer::<GetRoomDataInternalRequest>().map_err(|_| RequestError::MalformedInput)?;
        let resp = self.room_manager.read().get_roomdata_internal(&setdata_req).ok_or(RequestError::RoomNotFound)?;
        reply.push(ErrorType::NoError as u8);
        reply.extend(&(resp.len() as u32).to_le_bytes());
        reply.extend(resp);
        Ok(())
    }
    fn req_set_roomdata_internal(&mut self, data: &mut StreamExtractor, reply: &mut Vec<u8>) -> Result<(), RequestError> {
        let setdata_req = data.get_flatbuffer::<SetRoomDataInternalRequest>().map_err(|_| RequestError::MalformedInput)?;
        self.room_manager.write().set_roomdata_internal(&setdata_req).ok_or(RequestError::RoomNotFound)?;
        reply.push(ErrorType::NoError as u8);
        Ok(())
    }
    fn req_ping_room_owner(&mut self, data: &mut StreamExtractor, reply: &mut Vec<u8>) -> Result<(), RequestError> {
        let room_id = data.get::<u64>();
        if data.error() {
            self.log("Error while extracting data from PingRoomOwner command");
            reply.push(ErrorType::Malformed as u8);
            return Err(RequestError::MalformedInput);
        }

<<<<<<< HEAD
        let world_id = self.room_manager.read().get_corresponding_world(room_id).ok_or(RequestError::WorldNotFound)?;
        let server_id = self.db.lock().get_corresponding_server(world_id);
=======
        let world_id = self.room_manager.read().get_corresponding_world(room_id);
        if let Err(e) = world_id {
            reply.push(e);
            return Ok(());
        }
        let world_id = world_id.unwrap();
        let server_id = self.db.lock().get_corresponding_server(world_id).unwrap(); // consistency is guaranteed by database here
>>>>>>> 4f539135

        let mut builder = flatbuffers::FlatBufferBuilder::new_with_capacity(1024);
        let resp = GetPingInfoResponse::create(
            &mut builder,
            &GetPingInfoResponseArgs {
                serverId: server_id,
                worldId: world_id,
                roomId: room_id,
                rtt: 20000,
            },
        );

        builder.finish(resp, None);
        let finished_data = builder.finished_data().to_vec();

        reply.push(ErrorType::NoError as u8);
        reply.extend(&(finished_data.len() as u32).to_le_bytes());
        reply.extend(finished_data);

        Ok(())
    }
}<|MERGE_RESOLUTION|>--- conflicted
+++ resolved
@@ -354,33 +354,18 @@
             return Err(CreateAccountError::MalformedInput);
         }
 
-<<<<<<< HEAD
+        if npid.len() < 3 || npid.len() > 16 || !npid.chars().all(|x| x.is_ascii_alphanumeric() || x == '-' || x == '_') {
+            return Err(CreateAccountError::InvalidNpid)
+        }
+
+        if online_name.len() < 3 || online_name.len() > 16 || !online_name.chars().all(|x| x.is_alphabetic() || x.is_ascii_digit() || x == '-' || x == '_') {
+            return Err(CreateAccountError::InvalidOnlineName)
+        }
+
         self.db.lock().add_user(&npid, &password, &online_name, &avatar_url).map_err(|e| CreateAccountError::DatabaseError(e, npid.to_string()))?;
         self.log(&format!("Successfully created account {}", &npid));
         reply.push(ErrorType::NoError as u8);
         Ok(())
-=======
-        if npid.len() < 3 || npid.len() > 16 || !npid.chars().all(|x| x.is_ascii_alphanumeric() || x == '-' || x == '_') {
-            self.log("Error validating NpId");
-            reply.push(ErrorType::Malformed as u8);
-            return Err(());
-        }
-
-        if online_name.len() < 3 || online_name.len() > 16 || !online_name.chars().all(|x| x.is_alphabetic() || x.is_ascii_digit() || x == '-' || x == '_') {
-            self.log("Error validating Online Name");
-            reply.push(ErrorType::Malformed as u8);
-            return Err(());
-        }
-
-        if let Err(_) = self.db.lock().add_user(&npid, &password, &online_name, &avatar_url) {
-            self.log(&format!("Account creation failed(npid: {})", &npid));
-            reply.push(ErrorType::ErrorCreate as u8);
-        } else {
-            self.log(&format!("Successfully created account {}", &npid));
-            reply.push(ErrorType::NoError as u8);
-        }
-        Err(())
->>>>>>> 4f539135
     }
 
     ///// Helper functions
@@ -528,19 +513,9 @@
 
     ///// Room commands
 
-<<<<<<< HEAD
     fn req_create_room(&mut self, data: &mut StreamExtractor, reply: &mut Vec<u8>) -> Result<(), RequestError> {
         let create_req = data.get_flatbuffer::<CreateJoinRoomRequest>().map_err(|_| RequestError::MalformedInput)?;
-        let server_id = self.db.lock().get_corresponding_server(create_req.worldId());
-=======
-    fn req_create_room(&mut self, data: &mut StreamExtractor, reply: &mut Vec<u8>) -> Result<(), ()> {
-        if let Ok(create_req) = data.get_flatbuffer::<CreateJoinRoomRequest>() {
-            let server_id = self.db.lock().get_corresponding_server(create_req.worldId()).map_err(|_| {
-                self.log(&format!("Attempted to use invalid worldId: {}", create_req.worldId()));
-                reply.push(ErrorType::Malformed as u8);
-                ()
-            })?;
->>>>>>> 4f539135
+        let server_id = self.db.lock().get_corresponding_server(create_req.worldId()).map_err(|_| RequestError::InvalidWorldId(create_req.worldId()))?;
 
         let resp = self.room_manager.write().create_room(&create_req, &self.client_info, server_id);
         reply.push(ErrorType::NoError as u8);
@@ -697,18 +672,8 @@
             return Err(RequestError::MalformedInput);
         }
 
-<<<<<<< HEAD
         let world_id = self.room_manager.read().get_corresponding_world(room_id).ok_or(RequestError::WorldNotFound)?;
-        let server_id = self.db.lock().get_corresponding_server(world_id);
-=======
-        let world_id = self.room_manager.read().get_corresponding_world(room_id);
-        if let Err(e) = world_id {
-            reply.push(e);
-            return Ok(());
-        }
-        let world_id = world_id.unwrap();
         let server_id = self.db.lock().get_corresponding_server(world_id).unwrap(); // consistency is guaranteed by database here
->>>>>>> 4f539135
 
         let mut builder = flatbuffers::FlatBufferBuilder::new_with_capacity(1024);
         let resp = GetPingInfoResponse::create(
